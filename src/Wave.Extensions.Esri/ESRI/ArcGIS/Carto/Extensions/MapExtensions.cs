﻿using System;
using System.Collections.Generic;
using System.Linq;

using ESRI.ArcGIS.Geodatabase;

namespace ESRI.ArcGIS.Carto
{
    /// <summary>
    ///     Provides extension methods for the <see cref="IMap" /> interface.
    /// </summary>
    public static class MapExtensions
    {
        #region Public Methods

        /// <summary>
        ///     Creates an <see cref="IEnumerable{T}" /> from a <see cref="IMapLayerInfos" />
        /// </summary>
        /// <param name="source">Map layer informations</param>
        /// <returns><see cref="IEnumerable{T}" /> of <see cref="IMapLayerInfo" /></returns>
        public static IEnumerable<IMapLayerInfo> AsEnumerable(this IMapLayerInfos source)
        {
            if (source != null)
            {
                for (int i = 0; i < source.Count; i++)
                {
                    yield return source.Element[i];
                }
            }
        }

        /// <summary>
        ///     Creates an <see cref="IEnumerable{T}" /> from an <see cref="IMaps" />
        /// </summary>
        /// <param name="source">An <see cref="IMap" /> to create an <see cref="IEnumerable{T}" /> from.</param>
        /// <returns>An <see cref="IEnumerable{T}" /> that contains the layers from the input source.</returns>
        public static IEnumerable<IMap> AsEnumerable(this IMaps source)
        {
            if (source != null)
            {
                for (int i = 0; i < source.Count - 1; i++)
                    yield return source.Item[i];
            }
        }

        /// <summary>
        ///     Returns the layer that is associated with the <paramref name="table" /> that resides the maps.
        /// </summary>
        /// <param name="source">The map.</param>
        /// <param name="table">The feature class.</param>
        /// <returns>
        ///     Returns the <see cref="IFeatureLayer" /> representing the layer is associated with the feature class.
        /// </returns>
        /// <exception cref="System.ArgumentNullException">table</exception>
        public static IFeatureLayer GetFeatureLayer(this IMap source, IFeatureClass table)
        {
            if (source == null) return null;
            if (table == null) throw new ArgumentNullException("table");

            var list = source.GetFeatureLayers(table);
            return list.FirstOrDefault();
        }

        /// <summary>
        ///     Returns the layers that are associated with the <paramref name="table" /> that resides the map.
        /// </summary>
        /// <param name="source">The map.</param>
        /// <param name="table">The feature class.</param>
        /// <returns>
        ///     Returns the <see cref="IEnumerable{IFeatureLayer}" /> representing the layers are associated with the feature
        ///     class.
        /// </returns>
        public static IEnumerable<IFeatureLayer> GetFeatureLayers(this IMap source, IFeatureClass table)
        {
            if (source == null) return null;
            if (table == null) throw new ArgumentNullException("table");

            return source.GetLayers<IFeatureLayer>(o => o.FeatureClass.ObjectClassID == table.ObjectClassID);
        }

        /// <summary>
        ///     Returns the valid layers that are in the map.
        /// </summary>
        /// <param name="source">The source.</param>
        /// <returns>Returns a <see cref="IEnumerable{IFeatureLayer}" /> representing the layers in the map.</returns>
        public static IEnumerable<IFeatureLayer> GetFeatureLayers(this IMap source)
        {
            return source.GetLayers<IFeatureLayer>(layer => layer.Valid);
        }

        /// <summary>
        ///     Returns the stand-alone tables that are in the map.
        /// </summary>
        /// <param name="source">The source.</param>
        /// <returns>Returns a <see cref="IEnumerable{ITable}" /> representing the tables in the map.</returns>
        public static IEnumerable<ITable> GetTables(this IMap source)
        {
            var standaloneTableCollection = source as IStandaloneTableCollection;
            if (standaloneTableCollection != null)
            {
                for (int i = 0; i < standaloneTableCollection.StandaloneTableCount; i++)
                {
                    IStandaloneTable standaloneTable = standaloneTableCollection.StandaloneTable[i];
                    if (standaloneTable != null && standaloneTable.Valid)
                    {
                        yield return standaloneTable.Table;
                    }
                }
            }
        }

        /// <summary>
        ///     Returns the workspace for the first occurance of a valid feature layer in the map.
        /// </summary>
        /// <param name="source">The source.</param>
        /// <param name="predicate">The predicate.</param>
        /// <returns>
        ///     Returns a <see cref="IWorkspace" /> representing the workspace.
        /// </returns>
        public static IWorkspace GetWorkspace(this IMap source, Predicate<ILayer> predicate)
        {
            if (source.LayerCount == 0)
                return null;

            return source.GetLayers<IFeatureLayer>(layer => predicate(layer)).Select(o => ((IDataset)o.FeatureClass).Workspace).First();
        }

        /// <summary>
        ///     Returns the workspace for the first occurance of a valid table in the map.
        /// </summary>
        /// <param name="source">The source.</param>
        /// <param name="predicate">The predicate.</param>
        /// <returns>
        ///     Returns a <see cref="IWorkspace" /> representing the workspace.
        /// </returns>
        public static IWorkspace GetWorkspace(this IMap source, Predicate<ITable> predicate)
        {
            return source.GetTables().Select(o => ((IDataset) o).Workspace).FirstOrDefault();
        }

        /// <summary>
        ///     Returns the workspace for the first occurance of a valid feature layer in the map.
        /// </summary>
        /// <param name="source">The source.</param>
        /// <returns>
        ///     Returns a <see cref="IWorkspace" /> representing the workspace.
        /// </returns>
        public static IWorkspace GetWorkspace(this IMap source)
        {
            IWorkspace workspace = source.GetWorkspace(layer => layer.Valid);
            if (workspace == null)
            {
                var tables = source.GetTables();
                return tables.Select(table => ((IDataset) table).Workspace).FirstOrDefault();
            }

            return workspace;
        }


        /// <summary>
        /// Traverses the <paramref name="source" /> selecting only those <see cref="IFeatureLayer" /> that satisfy the
        /// <paramref name="selector" />
        /// and flattens the resulting sequences into one sequence.
        /// </summary>
        /// <typeparam name="TLayer">The type of the layer.</typeparam>
        /// <param name="source">The map.</param>
        /// <param name="selector">A function to test each element for a condition in each recursion.</param>
        /// <returns>
        /// Returns an <see cref="IEnumerable{TLayer}" /> enumeration whose elements
        /// who are the result of invoking the recursive transform function on each element of the input sequence.
        /// </returns>
        /// <exception cref="System.ArgumentNullException">selector</exception>
<<<<<<< HEAD
        public static IEnumerable<IFeatureLayer> GetLayers(this IMaps source, Func<IFeatureLayer, bool> selector)
=======
        public static IEnumerable<TLayer> GetLayers<TLayer>(this IMaps source, Func<TLayer, bool> selector)
            where TLayer : ILayer
>>>>>>> 9c8a2ba1
        {
            if (source == null) return null;
            if (selector == null) throw new ArgumentNullException("selector");

            return source.AsEnumerable().SelectMany(map => map.GetLayers(selector));
        }

        /// <summary>
        ///     Traverses the <paramref name="source" /> selecting only those layers that satisfy the
        ///     <paramref name="selector" />
        ///     and flattens the resulting sequences into one sequence.
        /// </summary>
        /// <typeparam name="TLayer">The type of the layer.</typeparam>
        /// <param name="source">The map.</param>
        /// <param name="selector">A function to test each element for a condition in each recursion.</param>
        /// <returns>
        ///     Returns an <see cref="IEnumerable{TLayer}" /> enumeration whose elements
        ///     who are the result of invoking the recursive transform function on each element of the input sequence.
        /// </returns>
        /// <exception cref="System.ArgumentNullException">selector</exception>
        /// <exception cref="System.NotSupportedException">The layer type is not supported.</exception>
        public static IEnumerable<TLayer> GetLayers<TLayer>(this IMap source, Func<TLayer, bool> selector)
            where TLayer : ILayer
        {
            if (source == null) return null;
            if (selector == null) throw new ArgumentNullException("selector");

            IEnumLayer layers = source.Layers[null];
            return layers.AsEnumerable().OfType<TLayer>().Where(selector);
        }

        #endregion
    }
}<|MERGE_RESOLUTION|>--- conflicted
+++ resolved
@@ -171,12 +171,8 @@
         /// who are the result of invoking the recursive transform function on each element of the input sequence.
         /// </returns>
         /// <exception cref="System.ArgumentNullException">selector</exception>
-<<<<<<< HEAD
-        public static IEnumerable<IFeatureLayer> GetLayers(this IMaps source, Func<IFeatureLayer, bool> selector)
-=======
         public static IEnumerable<TLayer> GetLayers<TLayer>(this IMaps source, Func<TLayer, bool> selector)
             where TLayer : ILayer
->>>>>>> 9c8a2ba1
         {
             if (source == null) return null;
             if (selector == null) throw new ArgumentNullException("selector");
