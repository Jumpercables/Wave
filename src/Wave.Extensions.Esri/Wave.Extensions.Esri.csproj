--- conflicted
+++ resolved
@@ -420,15 +420,12 @@
     </EmbeddedResource>
   </ItemGroup>
   <ItemGroup>
-<<<<<<< HEAD
     <Page Include="System\Windows\Controls\InteropTextBox\Themes\Generic.xaml">
       <SubType>Designer</SubType>
       <Generator>MSBuild:Compile</Generator>
-=======
     <Page Include="System\Windows\Controls\DelayTextBox\Themes\Generic.xaml">
       <Generator>MSBuild:Compile</Generator>
       <SubType>Designer</SubType>
->>>>>>> 02acdc9d
     </Page>
     <Page Include="System\Windows\Controls\TokenizedTextBox\Themes\Generic.xaml">
       <Generator>MSBuild:Compile</Generator>
@@ -444,11 +441,8 @@
     </Page>
   </ItemGroup>
   <ItemGroup>
-<<<<<<< HEAD
     <Folder Include="System\Windows\Controls\DelayTextBox\Themes\" />
-=======
     <Folder Include="System\Windows\Controls\InteropTextBox\Themes\" />
->>>>>>> 02acdc9d
   </ItemGroup>
   <Import Project="$(MSBuildToolsPath)\Microsoft.CSharp.targets" />
 </Project>